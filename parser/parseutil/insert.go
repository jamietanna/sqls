package parseutil

import (
<<<<<<< HEAD
	"github.com/hsanson/sqls/ast"
	"github.com/hsanson/sqls/token"
=======
	"github.com/sqls-server/sqls/ast"
	"github.com/sqls-server/sqls/token"
>>>>>>> e89c70ff
)

type Insert struct {
	Tables  []*TableInfo
	Columns []*ast.IdentifierList
	Values  []*ast.IdentifierList
}

func (i *Insert) Enable() bool {
	if len(i.Tables) == 0 {
		return false
	}
	if len(i.Columns) == 0 {
		return false
	}
	if len(i.Values) == 0 {
		return false
	}
	return true
}

func (i *Insert) GetTable() *TableInfo {
	if len(i.Tables) == 0 {
		return nil
	}
	return i.Tables[0]
}

func (i *Insert) GetColumns() *ast.IdentifierList {
	if len(i.Columns) == 0 {
		return nil
	}
	return i.Columns[0]
}

func (i *Insert) GetValues() *ast.IdentifierList {
	if len(i.Values) == 0 {
		return nil
	}
	return i.Values[0]
}

func ExtractInsert(parsed ast.TokenList, pos token.Pos) (*Insert, error) {
	stmt, err := extractFocusedStatement(parsed, pos)
	if err != nil {
		return nil, err
	}

	tables, err := ExtractTable(parsed, pos)
	if err != nil {
		return nil, err
	}

	columns := []*ast.IdentifierList{}
	columnsNodes := ExtractInsertColumns(stmt)
	for _, n := range columnsNodes {
		c, ok := n.(*ast.IdentifierList)
		if ok {
			columns = append(columns, c)
		}
	}

	values := []*ast.IdentifierList{}
	valuesNodes := ExtractInsertValues(stmt, pos)
	for _, n := range valuesNodes {
		n, ok := n.(*ast.IdentifierList)
		if ok {
			values = append(values, n)
		}
	}

	res := &Insert{
		Tables:  tables,
		Columns: columns,
		Values:  values,
	}
	return res, nil
}<|MERGE_RESOLUTION|>--- conflicted
+++ resolved
@@ -1,13 +1,8 @@
 package parseutil
 
 import (
-<<<<<<< HEAD
-	"github.com/hsanson/sqls/ast"
-	"github.com/hsanson/sqls/token"
-=======
 	"github.com/sqls-server/sqls/ast"
 	"github.com/sqls-server/sqls/token"
->>>>>>> e89c70ff
 )
 
 type Insert struct {
