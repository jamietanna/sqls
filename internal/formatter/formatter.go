package formatter

import (
	"errors"
	"log"

	"github.com/sqls-server/sqls/ast"
	"github.com/sqls-server/sqls/ast/astutil"
	"github.com/sqls-server/sqls/internal/config"
	"github.com/sqls-server/sqls/internal/lsp"
	"github.com/sqls-server/sqls/parser"
	"github.com/sqls-server/sqls/token"
)

func Format(text string, params lsp.DocumentFormattingParams, cfg *config.Config) ([]lsp.TextEdit, error) {
	if text == "" {
		return nil, errors.New("empty")
	}
	parsed, err := parser.Parse(text)
	if err != nil {
		return nil, err
	}

	st := lsp.Position{
		Line:      parsed.Pos().Line,
		Character: parsed.Pos().Col,
	}
	en := lsp.Position{
		Line:      parsed.End().Line,
		Character: parsed.End().Col,
	}

	var formatted ast.Node
	formatted = parsed
	formatted = Eval(parsed, newFormatEnvironment(params.Options))
	formatted = EvalTrailingWhitespace(parsed, newFormatEnvironment(params.Options))

	opts := &ast.RenderOptions{
		LowerCase: cfg.LowercaseKeywords,
	}
	res := []lsp.TextEdit{
		{
			Range: lsp.Range{
				Start: st,
				End:   en,
			},
			NewText: formatted.Render(opts),
		},
	}
	return res, nil
}

type formatEnvironment struct {
	reader      *astutil.NodeReader
	indentLevel int
	options     lsp.FormattingOptions

	indentNode ast.Node
}

func newFormatEnvironment(options lsp.FormattingOptions) *formatEnvironment {
	return &formatEnvironment{options: options}
}

func (e *formatEnvironment) indentLevelReset() {
	e.indentLevel = 0
}

func (e *formatEnvironment) indentLevelUp() {
	e.indentLevel++
}

func (e *formatEnvironment) indentLevelDown() {
	e.indentLevel--
	if e.indentLevel < 0 {
		log.Printf("invalid indent level, %d\n", e.indentLevel)
		e.indentLevel = 0
	}
}

func (e *formatEnvironment) getIndent() ast.Node {
	if e.indentNode == nil {
		indent := whiteSpaceNodes(int(e.options.TabSize))
		if !e.options.InsertSpaces {
			indent = []ast.Node{tabItem}
		}
		e.indentNode = &ast.Indent{Toks: indent}
	}

	nodes := make([]ast.Node, e.indentLevel)
	for i := 0; i < e.indentLevel; i++ {
		nodes[i] = e.indentNode
	}
	return &ast.Indent{Toks: nodes}
}

func Eval(node ast.Node, env *formatEnvironment) ast.Node {
	switch node := node.(type) {
	case *ast.Item:
		return formatItem(node, env)
	case *ast.MultiKeyword:
		return formatMultiKeyword(node, env)
	case *ast.Aliased:
		return formatAliased(node, env)
	case *ast.Identifer:
		return formatIdentifer(node, env)
	case *ast.MemberIdentifer:
		return formatMemberIdentifer(node, env)
	case *ast.Operator:
		return formatOperator(node, env)
	case *ast.Comparison:
		return formatComparison(node, env)
	case *ast.Parenthesis:
		return formatParenthesis(node, env)
	case *ast.FunctionLiteral:
		return formatFunctionLiteral(node, env)
	case *ast.IdentiferList:
		return formatIdentiferList(node, env, false)
	default:
		if list, ok := node.(ast.TokenList); ok {
			return formatTokenList(list, env)
		} else {
			return node
		}
	}
}

func formatItem(node ast.Node, env *formatEnvironment) ast.Node {
	results := []ast.Node{node}

	// Add an adjustment indent before the cursor
	outdentBeforeMatcher := astutil.NodeMatcher{
		ExpectKeyword: []string{
			"FROM",
			"INTO",
			"VALUES",
			"JOIN",
			"WHERE",
			"HAVING",
			"LIMIT",
			"UNION",
			"VALUES",
			"SET",
			"EXCEPT",
			"END",
		},
	}
	if outdentBeforeMatcher.IsMatch(node) {
		env.indentLevelDown()
		results = unshift(results, env.getIndent())
		results = unshift(results, linebreakNode)
	}
	indentBeforeMatcher := astutil.NodeMatcher{
		ExpectKeyword: []string{
			"ON",
		},
	}
	if indentBeforeMatcher.IsMatch(node) {
		env.indentLevelUp()
		results = unshift(results, env.getIndent())
		results = unshift(results, linebreakNode)
	}
	linebreakBeforeMatcher := astutil.NodeMatcher{
		ExpectKeyword: []string{
			"AND",
			"OR",
			"WHEN",
			"ELSE",
		},
	}
	if linebreakBeforeMatcher.IsMatch(node) {
		results = unshift(results, env.getIndent())
		results = unshift(results, linebreakNode)
	}

	// Add an adjustment indent after the cursor
	linebreakWithIndentAfterMatcher := astutil.NodeMatcher{
		ExpectKeyword: []string{
			"SELECT",
			"INSERT",
			"FROM",
			"VALUES",
			"INTO",
			"SET",
			"WHERE",
			"HAVING",
		},
		ExpectTokens: []token.Kind{
			token.LParen,
		},
	}
	if linebreakWithIndentAfterMatcher.IsMatch(node) {
		results = append(results, linebreakNode)
		env.indentLevelUp()
		results = append(results, env.getIndent())
	}
	indentAfterMatcher := astutil.NodeMatcher{
		ExpectKeyword: []string{
			"CASE",
		},
	}
	if indentAfterMatcher.IsMatch(node) {
		env.indentLevelUp()
	}
	linebreakAfterMatcher := astutil.NodeMatcher{
		ExpectTokens: []token.Kind{
			token.Comma,
		},
	}
	if linebreakAfterMatcher.IsMatch(node) {
		results = append(results, linebreakNode)
		results = append(results, env.getIndent())
	}

	return &ast.Formatted{Toks: results}
}

func formatMultiKeyword(node *ast.MultiKeyword, env *formatEnvironment) ast.Node {
	results := []ast.Node{}
	for i, kw := range node.GetKeywords() {
		results = append(results, kw)
		if i != len(node.GetKeywords())-1 {
			results = append(results, whitespaceNode)
		}
	}

	insertKeyword := "INSERT INTO"
	joinKeywords := []string{
		"INNER JOIN",
		"CROSS JOIN",
		"OUTER JOIN",
		"LEFT JOIN",
		"RIGHT JOIN",
		"LEFT OUTER JOIN",
		"RIGHT OUTER JOIN",
	}
	byKeywords := []string{
		"GROUP BY",
		"ORDER BY",
	}

<<<<<<< HEAD
=======
	whitespaceAfterMatcher := astutil.NodeMatcher{
		ExpectKeyword: append(joinKeywords, insertKeyword),
	}
	if whitespaceAfterMatcher.IsMatch(node) {
		results = append(results, whitespaceNode)
	}

>>>>>>> a9a7705c
	// Add an adjustment indent before the cursor
	outdentBeforeMatcher := astutil.NodeMatcher{
		ExpectKeyword: append(joinKeywords, byKeywords...),
	}
	if outdentBeforeMatcher.IsMatch(node) {
		env.indentLevelDown()
		results = unshift(results, env.getIndent())
		results = unshift(results, linebreakNode)
	}

	// Add an adjustment indent after the cursor
	linebreakWithIndentAfterMatcher := astutil.NodeMatcher{
		ExpectKeyword: byKeywords,
	}
	if linebreakWithIndentAfterMatcher.IsMatch(node) {
		results = append(results, linebreakNode)
		env.indentLevelUp()
		results = append(results, env.getIndent())
	}

	return &ast.Formatted{Toks: results}
}

func formatAliased(node *ast.Aliased, env *formatEnvironment) ast.Node {
	var results []ast.Node
	if node.IsAs {
		results = []ast.Node{
			Eval(node.RealName, env),
			whitespaceNode,
			node.As,
			whitespaceNode,
			Eval(node.AliasedName, env),
		}
	} else {
		results = []ast.Node{
			Eval(node.RealName, env),
			whitespaceNode,
			Eval(node.AliasedName, env),
		}
	}
	node.SetTokens(results)
	return node
}

func formatIdentifer(node ast.Node, env *formatEnvironment) ast.Node {
	return node
}

func formatMemberIdentifer(node *ast.MemberIdentifer, env *formatEnvironment) ast.Node {
	results := []ast.Node{
		Eval(node.Parent, env),
		periodItem,
		Eval(node.Child, env),
	}
	node.SetTokens(results)
	return node
}

func formatOperator(node *ast.Operator, env *formatEnvironment) ast.Node {
	results := []ast.Node{
		Eval(node.Left, env),
		whitespaceNode,
		node.Operator,
		whitespaceNode,
		Eval(node.Right, env),
	}
	node.SetTokens(results)
	return node
}

func formatComparison(node *ast.Comparison, env *formatEnvironment) ast.Node {
	results := []ast.Node{
		Eval(node.Left, env),
		whitespaceNode,
		node.Comparison,
		whitespaceNode,
		Eval(node.Right, env),
	}
	node.SetTokens(results)
	return node
}

func formatParenthesis(node *ast.Parenthesis, env *formatEnvironment) ast.Node {
	results := []ast.Node{}
	results = append(results, lparenItem)
	startIndentLevel := env.indentLevel

	tmpReader := astutil.NewNodeReader(node.Inner())
	tmpReader.NextNode(true)
	selectMatcher := astutil.NodeMatcher{
		ExpectKeyword: []string{
			"SELECT",
		},
	}
	if tmpReader.CurNodeIs(selectMatcher) {
		// subquery
		env.indentLevelUp()
		results = append(results, linebreakNode)
		results = append(results, env.getIndent())
		results = append(results, Eval(node.Inner(), env))
		env.indentLevel = startIndentLevel
		results = append(results, linebreakNode)
		results = append(results, env.getIndent())
		results = append(results, rparenItem)
		node.SetTokens(results)
		return node
	}

	i := node.Inner().GetTokens()[0]
	il, ok := i.(*ast.IdentiferList)
	if ok {
		results = append(results, formatIdentiferList(il, env, true))
	} else {
		results = append(results, Eval(node.Inner(), env))
	}

	results = append(results, rparenItem)
	node.SetTokens(results)
	return node
}

func formatFunctionLiteral(node *ast.FunctionLiteral, env *formatEnvironment) ast.Node {
	return node
}

func formatIdentiferList(identiferList *ast.IdentiferList, env *formatEnvironment, inline bool) ast.Node {
	idents := identiferList.GetIdentifers()
	results := []ast.Node{}
	for i, ident := range idents {
		results = append(results, Eval(ident, env))
		if i != len(idents)-1 {
			results = append(results, commaItem)
			if inline {
				results = append(results, whitespaceNode)
			} else {
				results = append(results, linebreakNode, env.getIndent())
			}
		}
	}
	identiferList.SetTokens(results)
	return identiferList
}

func formatTokenList(list ast.TokenList, env *formatEnvironment) ast.Node {
	results := []ast.Node{}
	reader := astutil.NewNodeReader(list)
	for reader.NextNode(false) {
		env.reader = reader
		res := Eval(reader.CurNode, env)
		formatted, ok := res.(*ast.Formatted)
		if ok {
			results = append(results, formatted.GetTokens()...)
		} else {
			results = append(results, res)
		}
	}
	reader.Node.SetTokens(results)
	return reader.Node
}<|MERGE_RESOLUTION|>--- conflicted
+++ resolved
@@ -239,8 +239,6 @@
 		"ORDER BY",
 	}
 
-<<<<<<< HEAD
-=======
 	whitespaceAfterMatcher := astutil.NodeMatcher{
 		ExpectKeyword: append(joinKeywords, insertKeyword),
 	}
@@ -248,7 +246,6 @@
 		results = append(results, whitespaceNode)
 	}
 
->>>>>>> a9a7705c
 	// Add an adjustment indent before the cursor
 	outdentBeforeMatcher := astutil.NodeMatcher{
 		ExpectKeyword: append(joinKeywords, byKeywords...),
