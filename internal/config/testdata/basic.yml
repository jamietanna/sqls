lowercaseKeywords: true
connections:
  - alias: sqls_mysql
    driver: mysql
    dataSourceName: ""
    proto: tcp
    user: root
    passwd: root
    host: 127.0.0.1
    port: 13306
    path: ""
    dbName: world
    params:
      autocommit: "true"
      tls: skip-verify
  - alias: sqls_sqlite3
    driver: sqlite3
<<<<<<< HEAD
    dataSourceName: "file:/home/hsanson/chinook.db"
=======
    dataSourceName: "file:/home/sqls-server/chinook.db"
>>>>>>> e89c70ff
  - alias: sqls_postgresql
    driver: postgresql
    dataSourceName: ""
    proto: tcp
    user: postgres
    passwd: mysecretpassword1234
    host: 127.0.0.1
    port: 15432
    path: ""
    dbName: dvdrental
    params:
      sslmode: disable
  - alias: mysql_with_bastion
    driver: mysql
    dataSourceName: ""
    proto: tcp
    user: admin
    passwd: Q+ACgv12ABx/
    host: 192.168.121.163
    port: 3306
    dbName: world
    sshConfig:
      host: 192.168.121.168
      port: 22
      user: vagrant
      passPhrase: passphrase1234
<<<<<<< HEAD
      privateKey: /home/hsanson/.ssh/id_rsa
=======
      privateKey: /home/sqls-server/.ssh/id_rsa
>>>>>>> e89c70ff
<|MERGE_RESOLUTION|>--- conflicted
+++ resolved
@@ -15,11 +15,7 @@
       tls: skip-verify
   - alias: sqls_sqlite3
     driver: sqlite3
-<<<<<<< HEAD
-    dataSourceName: "file:/home/hsanson/chinook.db"
-=======
     dataSourceName: "file:/home/sqls-server/chinook.db"
->>>>>>> e89c70ff
   - alias: sqls_postgresql
     driver: postgresql
     dataSourceName: ""
@@ -46,8 +42,4 @@
       port: 22
       user: vagrant
       passPhrase: passphrase1234
-<<<<<<< HEAD
-      privateKey: /home/hsanson/.ssh/id_rsa
-=======
-      privateKey: /home/sqls-server/.ssh/id_rsa
->>>>>>> e89c70ff
+      privateKey: /home/sqls-server/.ssh/id_rsa